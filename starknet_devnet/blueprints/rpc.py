--- conflicted
+++ resolved
@@ -437,11 +437,7 @@
         raise RpcError(code=-1, message=ex.message) from ex
 
 
-<<<<<<< HEAD
 class FeeEstimate(TypedDict):
-=======
-async def estimate_fee(request_body: dict):
->>>>>>> 6a7ccc4b
     """
     Fee estimate TypedDict for rpc
     """
