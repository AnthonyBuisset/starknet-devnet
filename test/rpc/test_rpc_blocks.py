"""
Tests RPC blocks
"""
import pytest

<<<<<<< HEAD
from starknet_devnet.blueprints.rpc import BlockNumberDict, BlockHashDict
=======
from test.shared import GENESIS_BLOCK_NUMBER, INCORRECT_GENESIS_BLOCK_HASH
>>>>>>> 6a7ccc4b
from starknet_devnet.general_config import DEFAULT_GENERAL_CONFIG

from .rpc_utils import rpc_call, get_block_with_transaction, pad_zero, gateway_call


@pytest.mark.parametrize("block_id", ["hash", "number", "tag"])
def test_get_block_with_tx_hashes(deploy_info, block_id):
    """
    Get block with tx hashes
    """
    gateway_block: dict = get_block_with_transaction(
        deploy_info["transaction_hash"])
    block_hash: str = gateway_block["block_hash"]
    block_number: int = gateway_block["block_number"]
    new_root: str = gateway_block["state_root"]

    block_id_map = {
        "hash": BlockNumberDict(block_number=block_number),
        "number": BlockHashDict(block_hash=block_hash),
        "tag": "latest",
    }

    resp = rpc_call(
        "starknet_getBlockWithTxHashes", params={"block_id": block_id_map[block_id]}
    )
    block = resp["result"]
    transaction_hash: str = pad_zero(deploy_info["transaction_hash"])

    assert block["block_hash"] == pad_zero(block_hash)
    assert block["parent_hash"] == pad_zero(gateway_block["parent_block_hash"])
    assert block["block_number"] == block_number
    assert block["status"] == "ACCEPTED_ON_L2"
    assert block["sequencer_address"] == hex(
        DEFAULT_GENERAL_CONFIG.sequencer_address)
    assert block["new_root"] == pad_zero(new_root)
    assert block["transactions"] == [transaction_hash]


# pylint: disable=unused-argument
@pytest.mark.parametrize("block_id", [BlockNumberDict(block_number=1234), BlockHashDict(block_hash="0x0")])
def test_get_block_with_tx_hashes_raises_on_incorrect_block_id(deploy_info, block_id):
    """
    Get block with tx hashes by incorrect block_id
    """
    ex = rpc_call(
        "starknet_getBlockWithTxHashes", params={"block_id": block_id}
    )

    assert ex["error"] == {
        "code": 24,
        "message": "Invalid block id"
    }


@pytest.mark.parametrize("block_id", ["hash", "number", "tag"])
def test_get_block_with_txs(deploy_info, block_id):
    """
    Get block with txs by block id
    """
    gateway_block: dict = get_block_with_transaction(
        deploy_info["transaction_hash"])
    block_hash: str = gateway_block["block_hash"]
    block_number: int = gateway_block["block_number"]
    new_root: str = gateway_block["state_root"]
    block_tx = gateway_block["transactions"][0]

    block_id_map = {
        "hash": BlockNumberDict(block_number=block_number),
        "number": BlockHashDict(block_hash=block_hash),
        "tag": "latest",
    }

    resp = rpc_call(
        "starknet_getBlockWithTxs", params={"block_id": block_id_map[block_id]}
    )
    block = resp["result"]

    assert block["block_hash"] == pad_zero(block_hash)
    assert block["parent_hash"] == pad_zero(gateway_block["parent_block_hash"])
    assert block["block_number"] == block_number
    assert block["status"] == "ACCEPTED_ON_L2"
    assert block["sequencer_address"] == hex(
        DEFAULT_GENERAL_CONFIG.sequencer_address)
    assert block["new_root"] == pad_zero(new_root)
    assert block["transactions"] == [{
        "class_hash": pad_zero(block_tx["class_hash"]),
        "constructor_calldata": block_tx["constructor_calldata"],
        "contract_address": pad_zero(block_tx["contract_address"]),
        "contract_address_salt": pad_zero(block_tx["contract_address_salt"]),
        "transaction_hash": pad_zero(block_tx["transaction_hash"]),
        "type": block_tx["type"],
        "version": "0x0",
    }]


# pylint: disable=unused-argument
@pytest.mark.parametrize("block_id", [BlockNumberDict(block_number=1234), BlockHashDict(block_hash="0x0")])
def test_get_block_with_txs_raises_on_incorrect_block_id(deploy_info, block_id):
    """
    Get block with txs by incorrect block_id
    """
    ex = rpc_call(
<<<<<<< HEAD
        "starknet_getBlockWithTxHashes", params={"block_id": block_id}
=======
        "starknet_getBlockByHash", params={"block_hash": INCORRECT_GENESIS_BLOCK_HASH}
>>>>>>> 6a7ccc4b
    )

    assert ex["error"] == {
        "code": 24,
        "message": "Invalid block id"
    }


@pytest.mark.parametrize("block_id", ["hash", "number", "tag"])
def test_get_block_transaction_count(deploy_info, block_id):
    """
    Get count of transactions in block by block id
    """
    block = get_block_with_transaction(deploy_info["transaction_hash"])
    block_hash: str = block["block_hash"]
    block_number: str = block["block_number"]

<<<<<<< HEAD
    block_id_map = {
        "hash": BlockNumberDict(block_number=block_number),
        "number": BlockHashDict(block_hash=block_hash),
        "tag": "latest",
    }

=======
    resp = rpc_call(
        "starknet_getBlockTransactionCountByHash", params={"block_hash": block_hash}
    )
    count = resp["result"]

    assert count == 1


def test_get_block_transaction_count_by_hash_raises_on_incorrect_hash(deploy_info):
    """
    Get count of transactions in block by incorrect block hash
    """
    ex = rpc_call(
        "starknet_getBlockTransactionCountByHash", params={"block_hash": INCORRECT_GENESIS_BLOCK_HASH}
    )

    assert ex["error"] == {
        "code": 24,
        "message": "Invalid block hash"
    }


def test_get_block_transaction_count_by_number(deploy_info):
    """
    Get count of transactions in block by block number
    """
    block_number: int = GENESIS_BLOCK_NUMBER + 1

>>>>>>> 6a7ccc4b
    resp = rpc_call(
        "starknet_getBlockTransactionCount", params={"block_id": block_id_map[block_id]}
    )
    count = resp["result"]

    assert count == 1


# pylint: disable=unused-argument
@pytest.mark.parametrize("block_id", [BlockNumberDict(block_number=99999), BlockHashDict(block_hash="0x0")])
def test_get_block_transaction_count_raises_on_incorrect_block_id(deploy_info, block_id):
    """
    Get count of transactions in block by incorrect block id
    """
    ex = rpc_call(
        "starknet_getBlockTransactionCount", params={"block_id": block_id}
    )

    assert ex["error"] == {
        "code": 24,
        "message": "Invalid block id"
    }


def test_get_block_number(deploy_info):
    """
    Get the number of the latest accepted block
    """

    latest_block = gateway_call("get_block", blockNumber="latest")
    latest_block_number: int = latest_block["block_number"]

    resp = rpc_call(
        "starknet_blockNumber", params={}
    )
    block_number: int = resp["result"]

    assert latest_block_number == block_number<|MERGE_RESOLUTION|>--- conflicted
+++ resolved
@@ -3,11 +3,8 @@
 """
 import pytest
 
-<<<<<<< HEAD
+from test.shared import GENESIS_BLOCK_NUMBER, INCORRECT_GENESIS_BLOCK_HASH
 from starknet_devnet.blueprints.rpc import BlockNumberDict, BlockHashDict
-=======
-from test.shared import GENESIS_BLOCK_NUMBER, INCORRECT_GENESIS_BLOCK_HASH
->>>>>>> 6a7ccc4b
 from starknet_devnet.general_config import DEFAULT_GENERAL_CONFIG
 
 from .rpc_utils import rpc_call, get_block_with_transaction, pad_zero, gateway_call
@@ -104,17 +101,13 @@
 
 
 # pylint: disable=unused-argument
-@pytest.mark.parametrize("block_id", [BlockNumberDict(block_number=1234), BlockHashDict(block_hash="0x0")])
+@pytest.mark.parametrize("block_id", [BlockNumberDict(block_number=1234), BlockHashDict(block_hash=INCORRECT_GENESIS_BLOCK_HASH)])
 def test_get_block_with_txs_raises_on_incorrect_block_id(deploy_info, block_id):
     """
     Get block with txs by incorrect block_id
     """
     ex = rpc_call(
-<<<<<<< HEAD
         "starknet_getBlockWithTxHashes", params={"block_id": block_id}
-=======
-        "starknet_getBlockByHash", params={"block_hash": INCORRECT_GENESIS_BLOCK_HASH}
->>>>>>> 6a7ccc4b
     )
 
     assert ex["error"] == {
@@ -130,45 +123,14 @@
     """
     block = get_block_with_transaction(deploy_info["transaction_hash"])
     block_hash: str = block["block_hash"]
-    block_number: str = block["block_number"]
+    block_number: int = GENESIS_BLOCK_NUMBER + 1
 
-<<<<<<< HEAD
     block_id_map = {
         "hash": BlockNumberDict(block_number=block_number),
         "number": BlockHashDict(block_hash=block_hash),
         "tag": "latest",
     }
 
-=======
-    resp = rpc_call(
-        "starknet_getBlockTransactionCountByHash", params={"block_hash": block_hash}
-    )
-    count = resp["result"]
-
-    assert count == 1
-
-
-def test_get_block_transaction_count_by_hash_raises_on_incorrect_hash(deploy_info):
-    """
-    Get count of transactions in block by incorrect block hash
-    """
-    ex = rpc_call(
-        "starknet_getBlockTransactionCountByHash", params={"block_hash": INCORRECT_GENESIS_BLOCK_HASH}
-    )
-
-    assert ex["error"] == {
-        "code": 24,
-        "message": "Invalid block hash"
-    }
-
-
-def test_get_block_transaction_count_by_number(deploy_info):
-    """
-    Get count of transactions in block by block number
-    """
-    block_number: int = GENESIS_BLOCK_NUMBER + 1
-
->>>>>>> 6a7ccc4b
     resp = rpc_call(
         "starknet_getBlockTransactionCount", params={"block_id": block_id_map[block_id]}
     )
@@ -178,7 +140,7 @@
 
 
 # pylint: disable=unused-argument
-@pytest.mark.parametrize("block_id", [BlockNumberDict(block_number=99999), BlockHashDict(block_hash="0x0")])
+@pytest.mark.parametrize("block_id", [BlockNumberDict(block_number=99999), BlockHashDict(block_hash=INCORRECT_GENESIS_BLOCK_HASH)])
 def test_get_block_transaction_count_raises_on_incorrect_block_id(deploy_info, block_id):
     """
     Get count of transactions in block by incorrect block id
