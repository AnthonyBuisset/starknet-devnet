"""
Tests RPC transactions
"""

from __future__ import annotations

from typing import List

from test.shared import INCORRECT_GENESIS_BLOCK_HASH
from starkware.starknet.definitions import constants
from starknet_devnet.blueprints.rpc import RpcContractClass

from .rpc_utils import rpc_call, get_block_with_transaction, pad_zero, gateway_call


def test_get_transaction_by_hash_deploy(deploy_info):
    """
    Get transaction by hash
    """
    block = get_block_with_transaction(deploy_info["transaction_hash"])
    block_tx = block["transactions"][0]
    transaction_hash: str = deploy_info["transaction_hash"]
    contract_address: str = deploy_info["address"]

    resp = rpc_call(
        "starknet_getTransactionByHash", params={"transaction_hash": transaction_hash}
    )
    transaction = resp["result"]

    assert transaction == {
        "transaction_hash": pad_zero(transaction_hash),
        "class_hash": pad_zero(block_tx["class_hash"]),
        "version": "0x0",
        "type": block_tx["type"],
        "contract_address": pad_zero(contract_address),
        "contract_address_salt": pad_zero(block_tx["contract_address_salt"]),
        "constructor_calldata": [],
    }


def test_get_transaction_by_hash_invoke(deploy_info, invoke_info):
    """
    Get transaction by hash
    """
    block = get_block_with_transaction(invoke_info["transaction_hash"])
    block_tx = block["transactions"][0]
    transaction_hash: str = invoke_info["transaction_hash"]
    contract_address: str = invoke_info["address"]
    entry_point_selector: str = invoke_info["entry_point_selector"]
    signature: List[str] = [pad_zero(hex(int(sig)))
                            for sig in invoke_info["signature"]]
    calldata: List[str] = [pad_zero(hex(int(data)))
                           for data in invoke_info["calldata"]]

    resp = rpc_call(
        "starknet_getTransactionByHash", params={"transaction_hash": transaction_hash}
    )
    transaction = resp["result"]

    assert transaction == {
        "transaction_hash": pad_zero(transaction_hash),
        "max_fee": pad_zero(block_tx["max_fee"]),
        "version": "0x0",
        "signature": signature,
        "nonce": "0x0",
        "type": block_tx["type"],
        "contract_address": contract_address,
        "entry_point_selector": pad_zero(entry_point_selector),
        "calldata": calldata,
    }


def test_get_transaction_by_hash_declare(declare_info):
    """
    Get transaction by hash
    """
    block = get_block_with_transaction(declare_info["transaction_hash"])
    block_tx = block["transactions"][0]
    transaction_hash: str = declare_info["transaction_hash"]
    signature: List[str] = [pad_zero(hex(int(sig)))
                            for sig in declare_info["signature"]]

    resp = rpc_call(
        "starknet_getTransactionByHash", params={"transaction_hash": transaction_hash}
    )
    transaction = resp["result"]

    assert transaction == {
        "transaction_hash": pad_zero(transaction_hash),
        "max_fee": block_tx["max_fee"],
        "version": block_tx["version"],
        "signature": signature,
        "nonce": pad_zero(block_tx["nonce"]),
        "type": block_tx["type"],
        "class_hash": pad_zero(block_tx["class_hash"]),
        "sender_address": pad_zero(block_tx["sender_address"]),
    }


# pylint: disable=unused-argument
def test_get_transaction_by_hash_raises_on_incorrect_hash(deploy_info):
    """
    Get transaction by incorrect hash
    """
    ex = rpc_call(
        "starknet_getTransactionByHash", params={"transaction_hash": "0x0"}
    )

    assert ex["error"] == {
        "code": 25,
        "message": "Invalid transaction hash"
    }


def test_get_transaction_by_block_id_and_index(deploy_info):
    """
    Get transaction by block id and transaction index
    """
    block = get_block_with_transaction(deploy_info["transaction_hash"])
    block_tx = block["transactions"][0]
    transaction_hash: str = deploy_info["transaction_hash"]
    contract_address: str = deploy_info["address"]
    block_number: str = block["block_number"]
    index: int = 0

    resp = rpc_call(
        "starknet_getTransactionByBlockIdAndIndex", params={
            "block_id": {
                "block_number": block_number,
            },
            "index": index
        }
    )
    transaction = resp["result"]

    assert transaction == {
        "class_hash": pad_zero(block_tx["class_hash"]),
        "constructor_calldata": block_tx["constructor_calldata"],
        "contract_address": pad_zero(contract_address),
        "contract_address_salt": pad_zero(block_tx["contract_address_salt"]),
        "transaction_hash": pad_zero(transaction_hash),
        "type": block_tx["type"],
        "version": "0x0",
    }


def test_get_transaction_by_block_id_and_index_raises_on_incorrect_block_hash():
    """
    Get transaction by incorrect block id
    """
    ex = rpc_call(
<<<<<<< HEAD
        "starknet_getTransactionByBlockIdAndIndex", params={
            "block_id": {
                "block_hash": "0x0"
            },
=======
        "starknet_getTransactionByBlockHashAndIndex", params={
            "block_hash": INCORRECT_GENESIS_BLOCK_HASH,
>>>>>>> 6a7ccc4b
            "index": 0
        }
    )

    assert ex["error"] == {
        "code": 24,
        "message": "Invalid block id"
    }


def test_get_transaction_by_block_id_and_index_raises_on_incorrect_index(deploy_info):
    """
    Get transaction by block hash and incorrect transaction index
    """
    block = get_block_with_transaction(deploy_info["transaction_hash"])
    block_hash: str = block["block_hash"]

    ex = rpc_call(
        "starknet_getTransactionByBlockIdAndIndex", params={
            "block_id": {
                "block_hash": block_hash,
            },
            "index": 999999
        }
    )

    assert ex["error"] == {
        "code": 27,
        "message": "Invalid transaction index in a block"
    }


def test_get_declare_transaction_receipt(declare_info):
    """
    Get transaction receipt
    """
    transaction_hash: str = declare_info["transaction_hash"]

    resp = rpc_call(
        "starknet_getTransactionReceipt", params={
            "transaction_hash": transaction_hash
        }
    )
    receipt = resp["result"]

    assert receipt == {
        "txn_hash": pad_zero(transaction_hash),
        "status": "ACCEPTED_ON_L2",
        "statusData": None,
        "actual_fee": "0x0"
    }


def test_get_invoke_transaction_receipt(invoke_info):
    """
    Get transaction receipt
    """
    transaction_hash: str = invoke_info["transaction_hash"]

    resp = rpc_call(
        "starknet_getTransactionReceipt", params={
            "transaction_hash": transaction_hash
        }
    )
    receipt = resp["result"]

    # Standard == receipt dict test cannot be done here, because invoke transaction fails since no contracts
    # are actually deployed on devnet, when running test without @devnet_in_background
    assert receipt["txn_hash"] == pad_zero(transaction_hash)
    assert receipt["actual_fee"] == "0x0"
    assert receipt["l1_origin_message"] is None
    assert receipt["events"] == []
    assert receipt["messages_sent"] == []


def test_get_transaction_receipt_on_incorrect_hash(deploy_info):
    """
    Get transaction receipt by incorrect hash
    """
    ex = rpc_call(
        "starknet_getTransactionReceipt", params={
            "transaction_hash": "0x0"
        }
    )

    assert ex["error"] == {
        "code": 25,
        "message": "Invalid transaction hash"
    }


def test_get_deploy_transaction_receipt(deploy_info):
    """
    Get transaction receipt
    """
    transaction_hash: str = deploy_info["transaction_hash"]

    resp = rpc_call(
        "starknet_getTransactionReceipt", params={
            "transaction_hash": transaction_hash
        }
    )
    receipt = resp["result"]

    assert receipt == {
        "txn_hash": pad_zero(transaction_hash),
        "status": "ACCEPTED_ON_L2",
        "statusData": None,
        "actual_fee": "0x0"
    }


def test_add_invoke_transaction(invoke_content):
    """
    Add invoke transaction
    """
    resp = rpc_call(
        "starknet_addInvokeTransaction",
        params={
            "function_invocation": {
                "contract_address": invoke_content["contract_address"],
                "entry_point_selector": invoke_content["entry_point_selector"],
                "calldata": invoke_content["calldata"],
            },
            "signature": invoke_content["signature"],
            "max_fee": hex(0),
            "version": hex(constants.TRANSACTION_VERSION),
        }
    )
    receipt = resp["result"]

    assert set(receipt.keys()) == {"transaction_hash"}
    assert receipt["transaction_hash"][:3] == "0x0"


def test_add_declare_transaction_on_incorrect_contract(declare_content):
    """
    Add declare transaction on incorrect class
    """
    contract_class = declare_content["contract_class"]

    rpc_contract = RpcContractClass(
        program="",
        entry_points_by_type=contract_class["entry_points_by_type"],
    )

    ex = rpc_call(
        "starknet_addDeclareTransaction",
        params={
            "contract_class": rpc_contract,
            "version": hex(constants.TRANSACTION_VERSION),
        }
    )

    assert ex["error"] == {
        "code": 50,
        "message": "Invalid contract class"
    }


def test_add_declare_transaction(declare_content):
    """
    Add declare transaction
    """
    contract_class = declare_content["contract_class"]

    rpc_contract = RpcContractClass(
        program=contract_class["program"],
        entry_points_by_type=contract_class["entry_points_by_type"],
    )

    resp = rpc_call(
        "starknet_addDeclareTransaction",
        params={
            "contract_class": rpc_contract,
            "version": hex(constants.TRANSACTION_VERSION),
        }
    )
    receipt = resp["result"]

    assert set(receipt.keys()) == set(["transaction_hash", "class_hash"])
    assert receipt["transaction_hash"][:3] == "0x0"
    assert receipt["class_hash"][:3] == "0x0"


def test_add_deploy_transaction_on_incorrect_contract(deploy_content):
    """
    Add deploy transaction on incorrect class
    """
    contract_definition = deploy_content["contract_definition"]
    salt = deploy_content["contract_address_salt"]
    calldata = [hex(data) for data in deploy_content["constructor_calldata"]]

    rpc_contract = RpcContractClass(
        program="",
        entry_points_by_type=contract_definition["entry_points_by_type"],
    )

    ex = rpc_call(
        "starknet_addDeployTransaction",
        params={
            "contract_address_salt": salt,
            "constructor_calldata": calldata,
            "contract_definition": rpc_contract,
        }
    )

    assert ex["error"] == {
        "code": 50,
        "message": "Invalid contract class"
    }


def test_add_deploy_transaction(deploy_content):
    """
    Add deploy transaction
    """
    contract_definition = deploy_content["contract_definition"]
    salt = deploy_content["contract_address_salt"]
    calldata = [hex(data) for data in deploy_content["constructor_calldata"]]

    rpc_contract = RpcContractClass(
        program=contract_definition["program"],
        entry_points_by_type=contract_definition["entry_points_by_type"],
    )

    resp = rpc_call(
        "starknet_addDeployTransaction",
        params={
            "contract_address_salt": salt,
            "constructor_calldata": calldata,
            "contract_definition": rpc_contract,
        }
    )
    receipt = resp["result"]

    assert set(receipt.keys()) == set(["transaction_hash", "contract_address"])

    assert receipt["transaction_hash"][:3] == "0x0"
    assert receipt["contract_address"][:3] == "0x0"<|MERGE_RESOLUTION|>--- conflicted
+++ resolved
@@ -149,15 +149,10 @@
     Get transaction by incorrect block id
     """
     ex = rpc_call(
-<<<<<<< HEAD
         "starknet_getTransactionByBlockIdAndIndex", params={
             "block_id": {
-                "block_hash": "0x0"
+                "block_hash": INCORRECT_GENESIS_BLOCK_HASH
             },
-=======
-        "starknet_getTransactionByBlockHashAndIndex", params={
-            "block_hash": INCORRECT_GENESIS_BLOCK_HASH,
->>>>>>> 6a7ccc4b
             "index": 0
         }
     )
